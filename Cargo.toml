--- conflicted
+++ resolved
@@ -24,13 +24,8 @@
 hpack-patched = "0.3.0"
 
 [dev-dependencies]
-<<<<<<< HEAD
-clap = { version = "4.5.45", features = ["derive"] }
+clap = { version = "4.5.46", features = ["derive"] }
 tracing-subscriber = { version = "0.3.20", features = ["env-filter"] }
-=======
-clap = { version = "4.5.46", features = ["derive"] }
-tracing-subscriber = { version = "0.3.19", features = ["env-filter"] }
->>>>>>> df129f8a
 tracing-appender = "0.2.3"
 criterion = { version = "0.7.0", features = ["html_reports"] }
 pcap-file = "3.0.0-rc1"
