--- conflicted
+++ resolved
@@ -4,12 +4,8 @@
 edition = "2021"
 
 [dependencies]
-<<<<<<< HEAD
+nom = "4.2"
 clap = { version = "4.5.19", features = ["derive"] }
-=======
-nom = "4.2"
-clap = { version = "4.5.18", features = ["derive"] }
->>>>>>> bf822862
 pnet = "0.35.0"
 regex = "1.11.0"
 failure = "0.1.8"
