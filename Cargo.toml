--- conflicted
+++ resolved
@@ -33,14 +33,9 @@
 lazy_static = "1.5.0"
 pcap-file = "3.0.0-rc1"
 hpack-patched = "0.3.0"
-<<<<<<< HEAD
 crossbeam-channel = "0.5.15"
-clap = { version = "4.5.50", features = ["derive"] }
-ctrlc = "3.5.0"
-=======
 clap = { version = "4.5.51", features = ["derive"] }
 ctrlc = "3.5.1"
->>>>>>> 2376153f
 tracing-appender = "0.2.3"
 tracing-subscriber = { version = "0.3.20", features = ["env-filter"] }
 criterion = { version = "0.7.0", features = ["html_reports"] }
