[workspace]
members = [
    "huginn-net-db",
    "huginn-net-tls", 
    "huginn-net-http",
    "huginn-net-tcp",
    "huginn-net"
]
resolver = "2"

[workspace.package]
version = "1.5.1"
edition = "2021"
rust-version = "1.82"
license = "MIT OR Apache-2.0"
authors = ["Maximiliano Biandratti"]
repository = "https://github.com/biandratti/huginn-net"
homepage = "https://github.com/biandratti/huginn-net"

[workspace.dependencies]
huginn-net-db = { path = "huginn-net-db", version = "1.5.1" }
huginn-net-tcp = { path = "huginn-net-tcp", version = "1.5.1" }
huginn-net-http = { path = "huginn-net-http", version = "1.5.1" }
huginn-net-tls = { path = "huginn-net-tls", version = "1.5.1" }

nom = "8.0.0"
pnet = "0.35.0"
thiserror = "2.0.17"
tracing = "0.1.41"
tls-parser = "0.12.2"
sha2 = "0.10.9"
ttl_cache = "0.5.1"
lazy_static = "1.5.0"
pcap-file = "3.0.0-rc1"
hpack-patched = "0.3.0"
<<<<<<< HEAD
clap = { version = "4.5.50", features = ["derive"] }
ctrlc = "3.5.1"
=======
clap = { version = "4.5.51", features = ["derive"] }
ctrlc = "3.5.0"
>>>>>>> db0477c8
tracing-appender = "0.2.3"
tracing-subscriber = { version = "0.3.20", features = ["env-filter"] }
criterion = { version = "0.7.0", features = ["html_reports"] }
serde = { version = "1.0.228", features = ["derive"] }
serde_json = "1.0.145"<|MERGE_RESOLUTION|>--- conflicted
+++ resolved
@@ -33,13 +33,8 @@
 lazy_static = "1.5.0"
 pcap-file = "3.0.0-rc1"
 hpack-patched = "0.3.0"
-<<<<<<< HEAD
-clap = { version = "4.5.50", features = ["derive"] }
+clap = { version = "4.5.51", features = ["derive"] }
 ctrlc = "3.5.1"
-=======
-clap = { version = "4.5.51", features = ["derive"] }
-ctrlc = "3.5.0"
->>>>>>> db0477c8
 tracing-appender = "0.2.3"
 tracing-subscriber = { version = "0.3.20", features = ["env-filter"] }
 criterion = { version = "0.7.0", features = ["html_reports"] }
