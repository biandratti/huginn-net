/target
**/target/
.idea/
cobertura.xml
*.log
**/Cargo.lock
!Cargo.lock
<<<<<<< HEAD
p0f/
TrackMe/
=======
/data
>>>>>>> 2189279f
<|MERGE_RESOLUTION|>--- conflicted
+++ resolved
@@ -5,9 +5,4 @@
 *.log
 **/Cargo.lock
 !Cargo.lock
-<<<<<<< HEAD
-p0f/
-TrackMe/
-=======
-/data
->>>>>>> 2189279f
+/data