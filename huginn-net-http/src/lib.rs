#![forbid(unsafe_code)]

pub use huginn_net_db as db;
pub use huginn_net_db::http;

<<<<<<< HEAD
pub mod akamai;
pub mod akamai_extractor;
=======
pub mod filter;
>>>>>>> 2189279f
pub mod http1_parser;
pub mod http1_process;
pub mod http2_parser;
pub mod http2_process;
pub mod http_common;
pub mod http_languages;
pub mod http_process;
pub mod packet_parser;
pub mod raw_filter;

pub mod packet_hash;

pub mod display;
pub mod error;
pub mod observable;
pub mod output;
pub mod parallel;
pub mod process;
pub mod signature_matcher;

// Re-exports
pub use akamai::{AkamaiFingerprint, Http2Priority, PseudoHeader, SettingId, SettingParameter};
pub use akamai_extractor::extract_akamai_fingerprint;
pub use error::*;
<<<<<<< HEAD
pub use http2_parser::{Http2Frame, Http2FrameType};
=======
pub use filter::*;
>>>>>>> 2189279f
pub use http_process::*;
pub use observable::*;
pub use output::*;
pub use parallel::{DispatchResult, PoolStats, WorkerPool, WorkerStats};
pub use process::*;
pub use signature_matcher::*;

use crate::packet_parser::{parse_packet, IpPacket};
use pcap_file::pcap::PcapReader;
use pnet::datalink::{self, Channel, Config};
use std::fs::File;
use std::path::PathBuf;
use std::sync::atomic::{AtomicBool, Ordering};
use std::sync::mpsc::Sender;
use std::sync::Arc;
use tracing::{debug, error};
use ttl_cache::TtlCache;

/// Configuration for TLS certificate-based analysis
///
/// Used for scenarios where TLS traffic needs to be decrypted (e.g., passthrough proxy)
#[derive(Debug, Clone)]
pub struct TlsConfig {
    /// Path to TLS certificate file (PEM format)
    pub cert_path: PathBuf,
    /// Path to TLS private key file (PEM format)
    pub key_path: PathBuf,
}

/// Configuration for parallel processing
///
/// Controls the behavior of worker threads in parallel mode.
#[derive(Debug, Clone)]
pub struct ParallelConfig {
    /// Number of worker threads to spawn
    pub num_workers: usize,
    /// Size of packet queue per worker (affects memory usage and backpressure)
    pub queue_size: usize,
    /// Maximum packets to process in one batch before checking for new work
    /// Higher = better throughput, lower = better latency (typical: 8-32)
    pub batch_size: usize,
    /// Worker receive timeout in milliseconds
    /// Lower = faster shutdown, higher = better throughput (typical: 5-20)
    pub timeout_ms: u64,
}

/// An HTTP-focused passive fingerprinting analyzer.
///
/// The `HuginnNetHttp` struct handles HTTP packet analysis for browser fingerprinting,
/// web server detection, and HTTP protocol analysis using p0f-style methodologies.
pub struct HuginnNetHttp {
    http_flows: TtlCache<FlowKey, TcpFlow>,
    http_processors: HttpProcessors,
    parallel_config: Option<ParallelConfig>,
    worker_pool: Option<Arc<WorkerPool>>,
    database: Option<Arc<db::Database>>,
    #[allow(dead_code)] // TODO: Will be used for TLS decryption in Akamai fingerprinting
    tls_config: Option<TlsConfig>,
    max_connections: usize,
    filter_config: Option<FilterConfig>,
}

impl HuginnNetHttp {
    /// Creates a new instance of `HuginnNetHttp` in sequential mode.
    ///
    /// # Parameters
    /// - `database`: Optional signature database for HTTP matching
    /// - `max_connections`: Maximum number of HTTP flows to track
    ///
    /// # Returns
    /// A new `HuginnNetHttp` instance ready for HTTP analysis.
    pub fn new(
        database: Option<Arc<db::Database>>,
        max_connections: usize,
    ) -> Result<Self, HuginnNetHttpError> {
        Ok(Self {
            http_flows: TtlCache::new(max_connections),
            http_processors: HttpProcessors::new(),
            parallel_config: None,
            worker_pool: None,
            database,
            tls_config: None,
            max_connections,
        })
    }

    /// Creates a new instance of `HuginnNetHttp` with TLS certificate support.
    ///
    /// Use this constructor when analyzing TLS-encrypted traffic (e.g., passthrough proxy scenarios)
    /// where you need to decrypt HTTPS to extract HTTP/2 frames for Akamai fingerprinting.
    ///
    /// # Parameters
    /// - `cert_path`: Path to TLS certificate file (PEM format)
    /// - `key_path`: Path to TLS private key file (PEM format)
    /// - `max_connections`: Maximum number of HTTP flows to track (default: 10000)
    ///
    /// # Returns
    /// A new `HuginnNetHttp` instance with TLS decryption capabilities.
    ///
    /// # Example
    /// ```no_run
    /// use huginn_net_http::HuginnNetHttp;
    /// use std::path::PathBuf;
    ///
    /// // Create analyzer with certificates (for TLS passthrough scenarios)
    /// let analyzer = HuginnNetHttp::with_tls_certificates(
    ///     PathBuf::from("/etc/ssl/certs/server.crt"),
    ///     PathBuf::from("/etc/ssl/private/server.key"),
    ///     10000,
    /// )?;
    /// # Ok::<(), huginn_net_http::HuginnNetHttpError>(())
    /// ```
    pub fn with_tls_certificates(
        cert_path: PathBuf,
        key_path: PathBuf,
        max_connections: usize,
    ) -> Result<Self, HuginnNetHttpError> {
        Ok(Self {
            http_flows: TtlCache::new(max_connections),
            http_processors: HttpProcessors::new(),
            parallel_config: None,
            worker_pool: None,
            database: None, // No p0f database needed for Akamai fingerprinting
            tls_config: Some(TlsConfig { cert_path, key_path }),
            max_connections,
            filter_config: None,
        })
    }

    /// Creates a new instance of `HuginnNetHttp` with full parallel configuration.
    ///
    /// # Parameters
    /// - `database`: Optional signature database for HTTP matching
    /// - `max_connections`: Maximum number of HTTP flows to track per worker (typical: 1000-10000)
    /// - `num_workers`: Number of worker threads (recommended: 2 for HTTP due to flow tracking)
    /// - `queue_size`: Size of each worker's packet queue (typical: 100-200)
    /// - `batch_size`: Maximum packets to process in one batch (typical: 8-32, recommended: 16)
    /// - `timeout_ms`: Worker receive timeout in milliseconds (typical: 5-20, recommended: 10)
    ///
    /// # Configuration Guide
    ///
    /// ## batch_size
    /// - **Low (8)**: Lower latency, more responsive, higher overhead
    /// - **Medium (16)**: Balanced throughput and latency *(recommended)*
    /// - **High (32-64)**: Maximum throughput, higher latency
    ///
    /// ## timeout_ms
    /// - **Low (5-10ms)**: Fast shutdown, slightly lower throughput *(recommended: 10)*
    /// - **Medium (15-20ms)**: Better throughput, slower shutdown
    /// - **High (50ms+)**: Maximum throughput, slow shutdown
    ///
    /// # Example
    /// ```rust,no_run
    /// use huginn_net_http::HuginnNetHttp;
    ///
    /// // Balanced configuration (recommended for HTTP)
    /// let http = HuginnNetHttp::with_config(None, 1000, 2, 100, 16, 10);
    ///
    /// // Low latency
    /// let low_latency = HuginnNetHttp::with_config(None, 1000, 2, 100, 8, 5);
    ///
    /// // High throughput
    /// let high_throughput = HuginnNetHttp::with_config(None, 5000, 2, 200, 32, 15);
    /// ```
    ///
    /// # Returns
    /// A new `HuginnNetHttp` instance configured for parallel processing.
    pub fn with_config(
        database: Option<Arc<db::Database>>,
        max_connections: usize,
        num_workers: usize,
        queue_size: usize,
        batch_size: usize,
        timeout_ms: u64,
    ) -> Result<Self, HuginnNetHttpError> {
        Ok(Self {
            http_flows: TtlCache::new(max_connections),
            http_processors: HttpProcessors::new(),
            parallel_config: Some(ParallelConfig {
                num_workers,
                queue_size,
                batch_size,
                timeout_ms,
            }),
            worker_pool: None,
            database,
            tls_config: None,
            max_connections,
            filter_config: None,
        })
    }

    /// Configure packet filtering (builder pattern)
    pub fn with_filter(mut self, config: FilterConfig) -> Self {
        self.filter_config = Some(config);
        self
    }

    /// Initializes the worker pool for parallel processing.
    ///
    /// Must be called after `with_config` and before calling `analyze_network` or `analyze_pcap`.
    ///
    /// # Parameters
    /// - `result_tx`: Channel sender for analysis results
    ///
    /// # Returns
    /// `Ok(())` if pool initialized successfully, error otherwise.
    pub fn init_pool(
        &mut self,
        result_tx: Sender<HttpAnalysisResult>,
    ) -> Result<(), HuginnNetHttpError> {
        if let Some(config) = &self.parallel_config {
            let pool = WorkerPool::new(
                config.num_workers,
                config.queue_size,
                config.batch_size,
                config.timeout_ms,
                result_tx,
                self.database.clone(),
                self.max_connections,
                self.filter_config.clone(),
            )?;
            self.worker_pool = Some(pool);
            Ok(())
        } else {
            Err(HuginnNetHttpError::Misconfiguration(
                "Parallel config not set. Use with_config() instead of new()".to_string(),
            ))
        }
    }

    /// Returns a reference to the worker pool if initialized.
    pub fn worker_pool(&self) -> Option<&Arc<WorkerPool>> {
        self.worker_pool.as_ref()
    }

    /// Returns current worker pool statistics if parallel mode is active.
    pub fn stats(&self) -> Option<PoolStats> {
        self.worker_pool.as_ref().map(|pool| pool.stats())
    }

    fn process_with<F>(
        &mut self,
        packet_fn: F,
        sender: Sender<HttpAnalysisResult>,
        cancel_signal: Option<Arc<AtomicBool>>,
    ) -> Result<(), HuginnNetHttpError>
    where
        F: FnMut() -> Option<Result<Vec<u8>, HuginnNetHttpError>>,
    {
        if self.worker_pool.is_some() {
            self.process_parallel(packet_fn, cancel_signal)
        } else {
            self.process_sequential(packet_fn, sender, cancel_signal)
        }
    }

    fn process_sequential<F>(
        &mut self,
        mut packet_fn: F,
        sender: Sender<HttpAnalysisResult>,
        cancel_signal: Option<Arc<AtomicBool>>,
    ) -> Result<(), HuginnNetHttpError>
    where
        F: FnMut() -> Option<Result<Vec<u8>, HuginnNetHttpError>>,
    {
        while let Some(packet_result) = packet_fn() {
            if let Some(ref cancel) = cancel_signal {
                if cancel.load(Ordering::Relaxed) {
                    debug!("Cancellation signal received, stopping packet processing");
                    break;
                }
            }

            match packet_result {
                Ok(packet) => match self.process_packet(&packet) {
                    Ok(result) => {
                        if sender.send(result).is_err() {
                            error!("Receiver dropped, stopping packet processing");
                            break;
                        }
                    }
                    Err(http_error) => {
                        debug!("Error processing packet: {}", http_error);
                    }
                },
                Err(e) => {
                    error!("Failed to read packet: {}", e);
                }
            }
        }
        Ok(())
    }

    fn process_parallel<F>(
        &mut self,
        mut packet_fn: F,
        cancel_signal: Option<Arc<AtomicBool>>,
    ) -> Result<(), HuginnNetHttpError>
    where
        F: FnMut() -> Option<Result<Vec<u8>, HuginnNetHttpError>>,
    {
        let pool = self.worker_pool.as_ref().ok_or_else(|| {
            HuginnNetHttpError::Misconfiguration("Worker pool not initialized".to_string())
        })?;

        while let Some(packet_result) = packet_fn() {
            if let Some(ref cancel) = cancel_signal {
                if cancel.load(Ordering::Relaxed) {
                    debug!("Cancellation signal received, stopping packet processing");
                    break;
                }
            }

            match packet_result {
                Ok(packet) => {
                    let _ = pool.dispatch(packet);
                }
                Err(e) => {
                    error!("Failed to read packet: {}", e);
                }
            }
        }
        Ok(())
    }

    /// Analyzes network traffic from a live network interface for HTTP packets.
    ///
    /// # Parameters
    /// - `interface_name`: The name of the network interface to capture from.
    /// - `sender`: A channel sender to send analysis results.
    /// - `cancel_signal`: Optional atomic boolean to signal cancellation.
    ///
    /// # Returns
    /// A `Result` indicating success or failure.
    pub fn analyze_network(
        &mut self,
        interface_name: &str,
        sender: Sender<HttpAnalysisResult>,
        cancel_signal: Option<Arc<AtomicBool>>,
    ) -> Result<(), HuginnNetHttpError> {
        let interfaces = datalink::interfaces();
        let interface = interfaces
            .into_iter()
            .find(|iface| iface.name == interface_name)
            .ok_or_else(|| {
                HuginnNetHttpError::Parse(format!(
                    "Could not find network interface: {interface_name}"
                ))
            })?;

        debug!("Using network interface: {}", interface.name);

        let config = Config { promiscuous: true, ..Config::default() };

        let (_tx, mut rx) = match datalink::channel(&interface, config) {
            Ok(Channel::Ethernet(tx, rx)) => (tx, rx),
            Ok(_) => return Err(HuginnNetHttpError::Parse("Unhandled channel type".to_string())),
            Err(e) => {
                return Err(HuginnNetHttpError::Parse(format!("Unable to create channel: {e}")))
            }
        };

        self.process_with(
            move || match rx.next() {
                Ok(packet) => Some(Ok(packet.to_vec())),
                Err(e) => {
                    Some(Err(HuginnNetHttpError::Parse(format!("Error receiving packet: {e}"))))
                }
            },
            sender,
            cancel_signal,
        )
    }

    /// Analyzes HTTP packets from a PCAP file.
    ///
    /// # Parameters
    /// - `pcap_path`: Path to the PCAP file to analyze.
    /// - `sender`: A channel sender to send analysis results.
    /// - `cancel_signal`: Optional atomic boolean to signal cancellation.
    ///
    /// # Returns
    /// A `Result` indicating success or failure.
    pub fn analyze_pcap(
        &mut self,
        pcap_path: &str,
        sender: Sender<HttpAnalysisResult>,
        cancel_signal: Option<Arc<AtomicBool>>,
    ) -> Result<(), HuginnNetHttpError> {
        let file = File::open(pcap_path)
            .map_err(|e| HuginnNetHttpError::Parse(format!("Failed to open PCAP file: {e}")))?;
        let mut pcap_reader = PcapReader::new(file)
            .map_err(|e| HuginnNetHttpError::Parse(format!("Failed to create PCAP reader: {e}")))?;

        self.process_with(
            move || match pcap_reader.next_packet() {
                Some(Ok(packet)) => Some(Ok(packet.data.to_vec())),
                Some(Err(e)) => {
                    Some(Err(HuginnNetHttpError::Parse(format!("Error reading PCAP packet: {e}"))))
                }
                None => None,
            },
            sender,
            cancel_signal,
        )
    }

    /// Processes a single packet and extracts HTTP information if present.
    ///
    /// # Parameters
    /// - `packet`: The raw packet data.
    ///
    /// # Returns
    /// A `Result` containing an `HttpAnalysisResult` or an error.
    fn process_packet(&mut self, packet: &[u8]) -> Result<HttpAnalysisResult, HuginnNetHttpError> {
        if let Some(ref filter) = self.filter_config {
            if !raw_filter::apply(packet, filter) {
                debug!("Filtered out packet before parsing");
                return Ok(HttpAnalysisResult { http_request: None, http_response: None });
            }
        }

        let matcher = self
            .database
            .as_ref()
            .map(|db| SignatureMatcher::new(db.as_ref()));

        match parse_packet(packet) {
            IpPacket::Ipv4(ipv4) => process::process_ipv4_packet(
                &ipv4,
                &mut self.http_flows,
                &self.http_processors,
                matcher.as_ref(),
            ),
            IpPacket::Ipv6(ipv6) => process::process_ipv6_packet(
                &ipv6,
                &mut self.http_flows,
                &self.http_processors,
                matcher.as_ref(),
            ),
            IpPacket::None => Ok(HttpAnalysisResult { http_request: None, http_response: None }),
        }
    }
}<|MERGE_RESOLUTION|>--- conflicted
+++ resolved
@@ -3,12 +3,9 @@
 pub use huginn_net_db as db;
 pub use huginn_net_db::http;
 
-<<<<<<< HEAD
 pub mod akamai;
 pub mod akamai_extractor;
-=======
 pub mod filter;
->>>>>>> 2189279f
 pub mod http1_parser;
 pub mod http1_process;
 pub mod http2_parser;
@@ -33,11 +30,8 @@
 pub use akamai::{AkamaiFingerprint, Http2Priority, PseudoHeader, SettingId, SettingParameter};
 pub use akamai_extractor::extract_akamai_fingerprint;
 pub use error::*;
-<<<<<<< HEAD
 pub use http2_parser::{Http2Frame, Http2FrameType};
-=======
 pub use filter::*;
->>>>>>> 2189279f
 pub use http_process::*;
 pub use observable::*;
 pub use output::*;
